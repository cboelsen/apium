--- conflicted
+++ resolved
@@ -1,10 +1,6 @@
-<<<<<<< HEAD
-from setuptools import setup
-=======
 import sys
 
-from setuptools import setup, find_packages
->>>>>>> 02eb63fc
+from setuptools import setup
 
 
 requirements = []
@@ -16,37 +12,13 @@
 
 
 setup(
-<<<<<<< HEAD
-=======
-    name='apium',
-    version='0.0.3',
-    author='Christian Boelsen',
-    author_email='christianboelsen+github@gmail.com',
-    packages=find_packages(exclude=["tests"]),
->>>>>>> 02eb63fc
     entry_points={
         'console_scripts': [
             'apium-worker = apium.command:start_workers',
             'apium-inspect = apium.command:inspect',
         ],
     },
-<<<<<<< HEAD
     setup_requires=['pbr>=1.9', 'setuptools>=17.1'],
+    install_requires=requirements,
     pbr=True,
-=======
-    license='LGPLv3+',
-    description=open('README.rst').read(),
-    install_requires=requirements,
-    keywords=['celery', 'task', 'queue', 'job', 'async'],
-    classifiers=[
-        'Development Status :: 4 - Beta',
-        'Environment :: Web Environment',
-        'Intended Audience :: Developers',
-        'License :: OSI Approved :: GNU Lesser General Public License v3 or later (LGPLv3+)',
-        'Programming Language :: Python',
-        'Programming Language :: Python :: 2.7',
-        'Programming Language :: Python :: 3.4',
-        'Programming Language :: Python :: 3.5',
-    ],
->>>>>>> 02eb63fc
 )